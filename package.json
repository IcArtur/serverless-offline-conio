{
  "name": "serverless-offline",
  "version": "5.0.1",
  "description": "Emulate AWS λ and API Gateway locally when developing your Serverless project",
  "license": "MIT",
  "main": "src/index.js",
  "scripts": {
    "test": "mocha test",
    "lint": "eslint src/**/*.js test/**/*.js"
  },
  "repository": {
    "type": "git",
    "url": "git+https://github.com/dherault/serverless-offline.git"
  },
  "bugs": {
    "url": "https://github.com/dherault/serverless-offline/issues"
  },
  "homepage": "https://github.com/dherault/serverless-offline",
  "keywords": [
    "Serverless",
    "Amazon Web Services",
    "AWS",
    "Lambda",
    "API Gateway"
  ],
  "author": "David Hérault <dherault@gmail.com> (https://github.com/dherault)",
  "maintainers": [
    "Daniel Cottone <daniel.cottone@gmail.com> (https://github.com/daniel-cottone)",
    "Bilal Soylu (https://github.com/Bilal-S)",
    "Leonardo Alifraco (https://github.com/leonardoalifraco)",
    "Michael Staub (https://github.com/mikestaub)"
  ],
  "contributors": [
    "Adam Sweeting (https://github.com/adamelliottsweeting)",
    "Adrien (https://github.com/AdrienGiboire)",
    "Al Pal (https://github.com/againer)",
    "Alex Blythe (https://github.com/ablythe)",
    "allenhartwig (https://github.com/allenhartwig)",
    "Andre Rabold (https://github.com/arabold)",
    "Andrei Popovici (https://github.com/andreipopovici)",
    "Anthony Liatsis (https://github.com/aliatsis)",
    "Austen (https://github.com/ac360)",
    "Austin Payne (https://github.com/austin-payne)",
    "Ayush Gupta (https://github.com/AyushG3112)",
    "Ben Cooling (https://github.com/bencooling)",
    "Brandon Evans (https://github.com/BrandonE)",
    "Cameron Cooper (https://github.com/cameroncooper)",
    "Chris Trevino (https://github.com/darthtrevino)",
    "Chris Watson (https://github.com/c24w)",
    "Christoph Gysin (https://github.com/christophgysin)",
    "Daniel Parker (https://github.com/rlgod)",
    "Dave Sole (https://github.com/dsole)",
    "David Bunker (https://github.com/dbunker)",
    "demetriusnunes (https://github.com/demetriusnunes)",
    "DJCrabhat (https://github.com/djcrabhat)",
    "Domas Lasauskas (https://github.com/domaslasauskas)",
    "Echo Nolan (https://github.com/enolan)",
    "Egor Kislitsyn (https://github.com/minibikini)",
    "Elliott Spira (https://github.com/em0ney)",
    "Ethan Moistner (https://github.com/emmoistner)",
    "Francisco Guimarães (https://github.com/franciscocpg)",
    "Gabriel Verdi (https://github.com/ansraliant)",
    "Garun Vagidov (https://github.com/garunski)",
    "Gert Jansen van Rensburg (https://github.com/gertjvr)",
    "Guillaume Carbonneau (https://github.com/guillaume)",
    "György Balássy (https://github.com/balassy)",
    "Jarda Snajdr (https://github.com/jsnajdr)",
    "Jeff Hall (https://github.com/electrikdevelopment)",
    "jgilbert01 (https://github.com/jgilbert01)",
    "John McKim (https://github.com/johncmckim)",
    "Jonas De Kegel (https://github.com/jlsjonas)",
    "Joost Farla (https://github.com/joostfarla)",
    "Joubert RedRat (https://github.com/joubertredrat)",
    "Juanjo Diaz (https://github.com/juanjoDiaz)",
    "Kaj Wiklund (https://github.com/kajwiklund)",
    "Kiryl Yermakou (https://github.com/rma4ok)",
    "Leonardo Alifraco (https://github.com/lalifraco-devspark)",
    "Luke Chavers (https://github.com/vmadman)",
    "Marc Campbell (https://github.com/marccampbell)",
    "Marco Lüthy (https://github.com/adieuadieu)",
    "Mark Tse (https://github.com/neverendingqs)",
    "Martin Micunda (https://github.com/martinmicunda)",
    "Matt Hodgson (https://github.com/mhodgson)",
    "Matt Jonker (https://github.com/msjonker)",
    "Melvin Vermeer (https://github.com/melvinvermeer)",
    "Michael MacDonald (https://github.com/mjmac)",
    "Miso (Mike) Zmiric (https://github.com/mzmiric5)",
    "Niall Riordan (https://github.com/njriordan)",
    "Norimitsu Yamashita (https://github.com/nori3tsu)",
    "Oliv (https://github.com/obearn)",
    "Paul Esson (https://github.com/thepont)",
    "Paul Pasmanik (https://github.com/ppasmanik)",
    "Piotr Gasiorowski (https://github.com/WooDzu)",
    "polaris340 (https://github.com/polaris340)",
    "Ramon Emilio Savinon (https://github.com/vaberay)",
    "Rob Brazier (https://github.com/robbrazier)",
    "Russell Schick (https://github.com/rschick)",
    "Ryan Zhang (https://github.com/ryanzyy)",
    "Shaun (https://github.com/starsprung)",
    "Shine Li (https://github.com/shineli)",
    "Stefan Siegl (https://github.com/stesie)",
    "Stewart Gleadow (https://github.com/sgleadow)",
    "Thales Minussi (https://github.com/tminussi)",
    "Thang Minh Vu (https://github.com/ittus)",
    "Trevor Leach (https://github.com/trevor-leach)",
    "Tuan Minh Huynh (https://github.com/tuanmh)",
    "Utku Turunc (https://github.com/utkuturunc)",
    "Vasiliy Solovey (https://github.com/miltador)",
    "Daniel Cottone <daniel.cottone@gmail.com> (https://github.com/daniel-cottone)",
    "Jaryd Carolin (https://github.com/horyd)",
    "Manuel Böhm (https://github.com/boehmers)",
    "Bob Thomas (https://github.com/bob-thomas)",
    "Alessandro Palumbo (https://github.com/apalumbo)",
    "Selcuk Cihan (https://github.com/selcukcihan)",
    "G Roques (https://github.com/gbroques)",
    "Dustin Belliston (https://github.com/dwbelliston)",
    "Ram Hardy (https://github.com/computerpunc)"
  ],
  "dependencies": {
<<<<<<< HEAD
    "boom": "^7.3.0",
    "cryptiles": "^4.1.3",
    "h2o2": "^6.1.0",
    "hapi": "^16.7.0",
    "hapi-cors-headers": "^1.0.3",
    "hapi-plugin-websocket": "^1.2.19",
=======
    "@hapi/boom": "^7.4.2",
    "@hapi/cryptiles": "^4.2.0",
    "@hapi/h2o2": "^8.3.0",
    "@hapi/hapi": "^18.3.1",
>>>>>>> f83e2b18
    "js-string-escape": "^1.0.1",
    "jsonpath-plus": "^0.19.0",
    "jsonschema": "^1.2.4",
    "jsonwebtoken": "^8.5.1",
    "trim-newlines": "^3.0.0",
    "velocityjs": "^1.1.3"
  },
  "devDependencies": {
    "chai": "^4.2.0",
    "dirty-chai": "^2.0.1",
    "eslint": "^5.16.0",
    "eslint-config-dherault": "^1.0.2",
    "mocha": "^6.1.4",
    "npm-check": "^5.9.0",
    "sinon": "^7.3.2"
  }
}<|MERGE_RESOLUTION|>--- conflicted
+++ resolved
@@ -117,19 +117,10 @@
     "Ram Hardy (https://github.com/computerpunc)"
   ],
   "dependencies": {
-<<<<<<< HEAD
-    "boom": "^7.3.0",
-    "cryptiles": "^4.1.3",
-    "h2o2": "^6.1.0",
-    "hapi": "^16.7.0",
-    "hapi-cors-headers": "^1.0.3",
-    "hapi-plugin-websocket": "^1.2.19",
-=======
     "@hapi/boom": "^7.4.2",
     "@hapi/cryptiles": "^4.2.0",
     "@hapi/h2o2": "^8.3.0",
     "@hapi/hapi": "^18.3.1",
->>>>>>> f83e2b18
     "js-string-escape": "^1.0.1",
     "jsonpath-plus": "^0.19.0",
     "jsonschema": "^1.2.4",
