--- conflicted
+++ resolved
@@ -50,18 +50,12 @@
     "velocityjs": "^0.9.0"
   },
   "devDependencies": {
-<<<<<<< HEAD
-    "eslint": "^3.9.0",
-    "eslint-config-airbnb-base": "^9.0.0",
-    "eslint-plugin-import": "^2.0.1"
-=======
     "chai": "^3.5.0",
     "dirty-chai": "^1.2.2",
-    "eslint": "^3.8.0",
-    "eslint-config-airbnb-base": "^8.0.0",
+    "eslint-config-airbnb-base": "^9.0.0",
     "eslint-plugin-import": "^2.0.1",
+    "eslint": "^3.9.0",
     "mocha": "^3.1.2",
     "sinon": "^1.17.6"
->>>>>>> 84642b60
   }
 }