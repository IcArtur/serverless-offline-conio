# Serverless Offline

<p>
  <a href="https://www.serverless.com">
    <img src="http://public.serverless.com/badges/v3.svg">
  </a>
  <a href="https://www.npmjs.com/package/serverless-offline">
    <img src="https://img.shields.io/npm/v/serverless-offline.svg?style=flat-square">
  </a>
  <a href="https://travis-ci.com/dherault/serverless-offline">
    <img src="https://img.shields.io/travis/dherault/serverless-offline.svg?style=flat-square">
  </a>
  <img src="https://img.shields.io/node/v/serverless-offline.svg?style=flat-square">
  <a href="https://github.com/serverless/serverless">
    <img src="https://img.shields.io/npm/dependency-version/serverless-offline/peer/serverless.svg?style=flat-square">
  </a>
  <a href="https://github.com/prettier/prettier">
    <img src="https://img.shields.io/badge/code_style-prettier-ff69b4.svg?style=flat-square">
  </a>
  <img src="https://img.shields.io/npm/l/serverless-offline.svg?style=flat-square">
  <a href="#contributing">
    <img src="https://img.shields.io/badge/PRs-welcome-brightgreen.svg?style=flat-square">
  </a>
</p>

This [Serverless](https://github.com/serverless/serverless) plugin emulates [AWS λ](https://aws.amazon.com/lambda) and [API Gateway](https://aws.amazon.com/api-gateway) on your local machine to speed up your development cycles.
To do so, it starts an HTTP server that handles the request's lifecycle like APIG does and invokes your handlers.

**Features:**

* Node.js, Python and Ruby λ runtimes.
* Velocity templates support.
* Lazy loading of your files with require cache invalidation: no need for a reloading tool like Nodemon.
* And more: integrations, authorizers, proxies, timeouts, responseParameters, HTTPS, CORS, etc...

This plugin is updated by its users, I just do maintenance and ensure that PRs are relevant to the community. In other words, if you [find a bug or want a new feature](https://github.com/dherault/serverless-offline/issues), please help us by becoming one of the [contributors](https://github.com/dherault/serverless-offline/graphs/contributors) :v: ! See the [contributing section](#contributing).

## Documentation

* [Installation](#installation)
* [Usage and command line options](#usage-and-command-line-options)
* [Usage with invoke](#usage-with-invoke)
* [Token authorizers](#token-authorizers)
* [Custom authorizers](#custom-authorizers)
* [Remote authorizers](#remote-authorizers)
* [Custom headers](#custom-headers)
* [Environment variables](#environment-variables)
* [AWS API Gateway features](#aws-api-gateway-features)
* [WebSocket](#websocket)
* [Usage with Webpack](#usage-with-webpack)
* [Velocity nuances](#velocity-nuances)
* [Debug process](#debug-process)
* [Scoped execution](#scoped-execution)
* [Simulation quality](#simulation-quality)
* [Credits and inspiration](#credits-and-inspiration)
* [License](#license)
* [Contributing](#contributing)

## Installation

First, add Serverless Offline to your project:

`npm install serverless-offline --save-dev`

Then inside your project's `serverless.yml` file add following entry to the plugins section: `serverless-offline`. If there is no plugin section you will need to add it to the file.

It should look something like this:

```YAML
plugins:
  - serverless-offline
```

You can check wether you have successfully installed the plugin by running the serverless command line:

`serverless`

the console should display _Offline_ as one of the plugins now available in your Serverless project.

## Usage and command line options

In your project root run:

`serverless offline` or `sls offline`.

to list all the options for the plugin run:

`sls offline --help`

All CLI options are optional:

```
--apiKey                    Defines the API key value to be used for endpoints marked as private Defaults to a random hash.
--binPath               -b  Path to the Serverless binary. Default: globally-installed `sls`
--cacheInvalidationRegex    Provide the plugin with a regexp to use for ignoring cache invalidation. Default: 'node_modules'
--corsAllowHeaders          Used as default Access-Control-Allow-Headers header value for responses. Delimit multiple values with commas. Default: 'accept,content-type,x-api-key'
--corsAllowOrigin           Used as default Access-Control-Allow-Origin header value for responses. Delimit multiple values with commas. Default: '*'
--corsDisallowCredentials   When provided, the default Access-Control-Allow-Credentials header value will be passed as 'false'. Default: true
--corsExposedHeaders        Used as additional Access-Control-Exposed-Headers header value for responses. Delimit multiple values with commas. Default: 'WWW-Authenticate,Server-Authorization'
--disableCookieValidation   Used to disable cookie-validation on hapi.js-server
--enforceSecureCookies      Enforce secure cookies
--exec "<script>"           When provided, a shell script is executed when the server starts up, and the server will shut down after handling this command
--hideStackTraces           Hide the stack trace on lambda failure. Default: false
--host                  -o  Host name to listen on. Default: localhost
--httpsProtocol         -H  To enable HTTPS, specify directory (relative to your cwd, typically your project dir) for both cert.pem and key.pem files
--location              -l  The root location of the handlers' files. Defaults to the current directory
--noAuth                    Turns off all authorizers
--noEnvironment             Turns off loading of your environment variables from serverless.yml. Allows the usage of tools such as PM2 or docker-compose
--noTimeout             -t  Disables the timeout feature.
--port                  -P  Port to listen on. Default: 3000
--prefix                -p  Adds a prefix to every path, to send your requests to http://localhost:3000/[prefix]/[your_path] instead. E.g. -p dev
--preserveTrailingSlash     Used to keep trailing slashes on the request path
--printOutput               Turns on logging of your lambda outputs in the terminal.
--providedRuntime           Sets the runtime for "provided" lambda runtimes
<<<<<<< HEAD
=======
--region                -r  The region used to populate your templates. Default: the first region for the first stage found.
--resourceRoutes            Turns on loading of your HTTP proxy settings from serverless.yml
>>>>>>> 95661ca3
--showDuration              Show the execution time duration of the lambda function.
--skipCacheInvalidation -c  Tells the plugin to skip require cache invalidation. A script reloading tool like Nodemon might then be needed
--stage                 -s  The stage used to populate your templates. Default: the first stage found in your project.
--useSeparateProcesses      Run handlers in separate Node processes
--websocketPort             WebSocket port to listen on. Default: 3001
```

Any of the CLI options can be added to your `serverless.yml`. For example:

```
custom:
  serverless-offline:
    httpsProtocol: "dev-certs"
    port: 4000
```

Options passed on the command line override YAML options.

By default you can send your requests to `http://localhost:3000/`. Please note that:

* You'll need to restart the plugin if you modify your `serverless.yml` or any of the default velocity template files.
* The event object passed to your λs has one extra key: `{ isOffline: true }`. Also, `process.env.IS_OFFLINE` is `true`.
* When no Content-Type header is set on a request, API Gateway defaults to `application/json`, and so does the plugin.
  But if you send an `application/x-www-form-urlencoded` or a `multipart/form-data` body with an `application/json` (or no) Content-Type, API Gateway won't parse your data (you'll get the ugly raw as input), whereas the plugin will answer 400 (malformed JSON).
  Please consider explicitly setting your requests' Content-Type and using separate templates.

## Usage with `invoke`

To use `AWS.invoke` you need to set the lambda `endpoint` to the serverless endpoint:

```js
const lambda = new AWS.Lambda({
  apiVersion: '2015-03-31',
  region: 'us-east-1',
  endpoint: process.env.IS_OFFLINE ? 'http://localhost:3000' : undefined,
})
```

All your lambdas can then be invoked in a handler using

```js
const lambdaInvokeParameters = {
  FunctionName: 'my-service-stage-function',
  InvocationType: 'Event',
  LogType: 'None',
  Payload: JSON.stringify({ data: 'foo' }),
}

lambda.invoke(lambdaInvokeParameters).send()
```

## Token authorizers

As defined in the [Serverless Documentation](https://serverless.com/framework/docs/providers/aws/events/apigateway/#setting-api-keys-for-your-rest-api) you can use API Keys as a simple authentication method.

Serverless-offline will emulate the behaviour of APIG and create a random token that's printed on the screen. With this token you can access your private methods adding `x-api-key: generatedToken` to your request header. All api keys will share the same token. To specify a custom token use the `--apiKey` cli option.

## Custom authorizers

Only [custom authorizers](https://aws.amazon.com/blogs/compute/introducing-custom-authorizers-in-amazon-api-gateway/) are supported. Custom authorizers are executed before a Lambda function is executed and return an Error or a Policy document.

The Custom authorizer is passed an `event` object as below:

```javascript
{
  "type": "TOKEN",
  "authorizationToken": "<Incoming bearer token>",
  "methodArn": "arn:aws:execute-api:<Region id>:<Account id>:<API id>/<Stage>/<Method>/<Resource path>"
}
```

The `methodArn` does not include the Account id or API id.

The plugin only supports retrieving Tokens from headers. You can configure the header as below:

```javascript
"authorizer": {
  "type": "TOKEN",
  "identitySource": "method.request.header.Authorization", // or method.request.header.SomeOtherHeader
  "authorizerResultTtlInSeconds": "0"
}
```
## Remote authorizers
You are able to mock the response from remote authorizers by setting the environmental variable `AUTHORIZER` before running `sls offline start`

Example:
> Unix: `export AUTHORIZER='{"principalId": "123"}'`

> Windows: `SET AUTHORIZER='{"principalId": "123"}'`

## Custom headers
You are able to use some custom headers in your request to gain more control over the requestContext object.

| Header | Event key |
|--------|-----------|
| cognito-identity-id | event.requestContext.identity.cognitoIdentityId |
| cognito-authentication-provider | event.requestContext.identity.cognitoAuthenticationProvider |

By doing this you are now able to change those values using a custom header. This can help you with easier authentication or retrieving the userId from a `cognitoAuthenticationProvider` value.

## Environment variables
You are able to use environmnet variables to customize identity params in event context.

| Environment Variable | Event key |
|----------------------|-----------|
| SLS_COGNITO_IDENTITY_POOL_ID | event.requestContext.identity.cognitoIdentityPoolId |
| SLS_ACCOUNT_ID | event.requestContext.identity.accountId |
| SLS_COGNITO_IDENTITY_ID | event.requestContext.identity.cognitoIdentityId |
| SLS_CALLER | event.requestContext.identity.caller |
| SLS_API_KEY | event.requestContext.identity.apiKey |
| SLS_COGNITO_AUTHENTICATION_TYPE | event.requestContext.identity.cognitoAuthenticationType |
| SLS_COGNITO_AUTHENTICATION_PROVIDER | event.requestContext.identity.cognitoAuthenticationProvider |

You can use [serverless-dotenv-plugin](https://github.com/colynb/serverless-dotenv-plugin) to load environment variables from your `.env` file.

## AWS API Gateway Features

### Velocity Templates

[Serverless doc](https://serverless.com/framework/docs/providers/aws/events/apigateway#request-templates)
~ [AWS doc](http://docs.aws.amazon.com/apigateway/latest/developerguide/models-mappings.html#models-mappings-mappings)

You can supply response and request templates for each function. This is optional. To do so you will have to place function specific template files in the same directory as your function file and add the .req.vm extension to the template filename.
For example,
if your function is in code-file: `helloworld.js`,
your response template should be in file: `helloworld.res.vm` and your request template in file `helloworld.req.vm`.

### CORS

[Serverless doc](https://serverless.com/framework/docs/providers/aws/events/apigateway#enabling-cors)

If the endpoint config has CORS set to true, the plugin will use the CLI CORS options for the associated route.
Otherwise, no CORS headers will be added.

### Catch-all Path Variables

[AWS doc](https://aws.amazon.com/blogs/aws/api-gateway-update-new-features-simplify-api-development/)

Set greedy paths like `/store/{proxy+}` that will intercept requests made to `/store/list-products`, `/store/add-product`, etc...

### ANY method

[AWS doc](https://aws.amazon.com/blogs/aws/api-gateway-update-new-features-simplify-api-development/)

Works out of the box.

### Lambda and Lambda Proxy Integrations

[Serverless doc](https://serverless.com/framework/docs/providers/aws/events/apigateway#lambda-proxy-integration)
~ [AWS doc](http://docs.aws.amazon.com/apigateway/latest/developerguide/api-gateway-create-api-as-simple-proxy-for-lambda.html)

Works out of the box. See examples in the manual_test directory.

### HTTP Proxy

[Serverless doc](https://serverless.com/framework/docs/providers/aws/events/apigateway#setting-an-http-proxy-on-api-gateway)
~
[AWS doc - AWS::ApiGateway::Method](http://docs.aws.amazon.com/AWSCloudFormation/latest/UserGuide/aws-resource-apigateway-method.html)
~
[AWS doc - AWS::ApiGateway::Resource](http://docs.aws.amazon.com/AWSCloudFormation/latest/UserGuide/aws-resource-apigateway-resource.html)

Example of enabling proxy:

```
custom:
  serverless-offline:
    resourceRoutes: true
```

or

```
    YourCloudFormationMethodId:
      Type: AWS::ApiGateway::Method
      Properties:
        ......
        Integration:
          Type: HTTP_PROXY
          Uri: 'https://s3-${self:custom.region}.amazonaws.com/${self:custom.yourBucketName}/{proxy}'
          ......
```

```
custom:
  serverless-offline:
    resourceRoutes:
      YourCloudFormationMethodId:
        Uri: 'http://localhost:3001/assets/{proxy}'
```

### Response parameters

[AWS doc](http://docs.aws.amazon.com/apigateway/latest/developerguide/request-response-data-mappings.html#mapping-response-parameters)

You can set your response's headers using ResponseParameters.

May not work properly. Please PR. (Difficulty: hard?)

Example response velocity template:

```javascript
"responseParameters": {
  "method.response.header.X-Powered-By": "Serverless", // a string
  "method.response.header.Warning": "integration.response.body", // the whole response
  "method.response.header.Location": "integration.response.body.some.key" // a pseudo JSON-path
},
```

## WebSocket

:warning: *This functionality is experimental. Please report any bugs or missing features. PRs are welcome!*

Usage in order to send messages back to clients:

`POST http://localhost:3001/@connections/{connectionId}`

Or,

```js
const apiGatewayManagementApi = new AWS.ApiGatewayManagementApi({
  apiVersion: '2018-11-29',
  endpoint: 'http://localhost:3001',
});

apiGatewayManagementApi.postToConnection({
  ConnectionId: ...,
  Data: ...,
});
```

Where the `event` is received in the lambda handler function.

There's support for [websocketsApiRouteSelectionExpression](https://docs.aws.amazon.com/apigateway/latest/developerguide/apigateway-websocket-api-selection-expressions.html) in it's basic form: `$request.body.x.y.z`, where the default value is `$request.body.action`.

Authorizers and wss:// are currently not supported.

## Usage with Webpack

Use [serverless-webpack](https://github.com/serverless-heaven/serverless-webpack) to compile and bundle your ES-next code

## Velocity nuances

Consider this requestTemplate for a POST endpoint:

```json
"application/json": {
  "payload": "$input.json('$')",
  "id_json": "$input.json('$.id')",
  "id_path": "$input.path('$').id"
}
```

Now let's make a request with this body: `{ "id": 1 }`

AWS parses the event as such:

```javascript
{
  "payload": {
    "id": 1
  },
  "id_json": 1,
  "id_path": "1" // Notice the string
}
```

Whereas Offline parses:

```javascript
{
  "payload": {
    "id": 1
  },
  "id_json": 1,
  "id_path": 1, // Notice the number
  "isOffline": true
}
```

Accessing an attribute after using `$input.path` will return a string on AWS (expect strings like `"1"` or `"true"`) but not with Offline (`1` or `true`).
You may find other differences.

## Debug process

Serverless offline plugin will respond to the overall framework settings and output additional information to the console in debug mode. In order to do this you will have to set the `SLS_DEBUG` environmental variable. You can run the following in the command line to switch to debug mode execution.

> Unix: `export SLS_DEBUG=*`

> Windows: `SET SLS_DEBUG=*`

Interactive debugging is also possible for your project if you have installed the node-inspector module and chrome browser. You can then run the following command line inside your project's root.

Initial installation:
`npm install -g node-inspector`

For each debug run:
`node-debug sls offline`

The system will start in wait status. This will also automatically start the chrome browser and wait for you to set breakpoints for inspection. Set the breakpoints as needed and, then, click the play button for the debugging to continue.

Depending on the breakpoint, you may need to call the URL path for your function in seperate browser window for your serverless function to be run and made available for debugging.

## Resource permissions and AWS profile

Lambda functions assume an IAM role during execution: the framework creates this role and set all the permission provided in the `iamRoleStatements` section of `serverless.yml`.

However, serverless offline makes use of your local AWS profile credentials to run the lambda functions and that might result in a different set of permissions. By default, the aws-sdk would load credentials for you default AWS profile specified in your configuration file.

You can change this profile directly in the code or by setting proper environment variables. Setting the `AWS_PROFILE` environment variable before calling `serverless` offline to a different profile would effectively change the credentials, e.g.

`AWS_PROFILE=<profile> serverless offline`

## Scoped execution

Serverless offline plugin can invoke shell scripts when a simulated server has been started up for the purposes of integration testing. Downstream plugins may tie into the
"before:offline:start:end" hook to release resources when the server is shutting down.

`> sls offline start --exec "./startIntegrationTests.sh"`

## Simulation quality

This plugin simulates API Gateway for many practical purposes, good enough for development - but is not a perfect simulator.
Specifically, Lambda currently runs on Node v6.10.0 and v8.10.0 ([AWS Docs](https://docs.aws.amazon.com/lambda/latest/dg/current-supported-versions.html)), whereas _Offline_ runs on your own runtime where no memory limits are enforced.


## Usage with serverless-dynamodb-local and serverless-webpack plugin

Run `serverless offline start`. In comparison with `serverless offline`, the `start` command will fire an `init` and a `end` lifecycle hook which is needed for serverless-offline and serverless-dynamodb-local to switch off resources.

Add plugins to your `serverless.yml` file:

```yaml
plugins:
  - serverless-webpack
  - serverless-dynamodb-local
  - serverless-offline #serverless-offline needs to be last in the list
```

## Credits and inspiration

This plugin was initially a fork of [Nopik](https://github.com/Nopik/)'s [Serverless-serve](https://github.com/Nopik/serverless-serve).

## License

MIT

## Contributing

Yes, thank you!
This plugin is community-driven, most of its features are from different authors.
Please update the docs and tests and add your name to the package.json file.
We try to follow [Airbnb's JavaScript Style Guide](https://github.com/airbnb/javascript).

## Contributors

[<img alt="dherault" src="https://avatars2.githubusercontent.com/u/4154003?v=4&s=117" width="117">](https://github.com/dherault) |[<img alt="dnalborczyk" src="https://avatars1.githubusercontent.com/u/2903325?v=4&s=117" width="117">](https://github.com/dnalborczyk) |[<img alt="leonardoalifraco" src="https://avatars0.githubusercontent.com/u/2942943?v=4&s=117" width="117">](https://github.com/leonardoalifraco) |[<img alt="daniel-cottone" src="https://avatars3.githubusercontent.com/u/26556340?v=4&s=117" width="117">](https://github.com/daniel-cottone) |[<img alt="Bilal-S" src="https://avatars0.githubusercontent.com/u/668901?v=4&s=117" width="117">](https://github.com/Bilal-S) |
:---: |:---: |:---: |:---: |:---: |
[dherault](https://github.com/dherault) |[dnalborczyk](https://github.com/dnalborczyk) |[leonardoalifraco](https://github.com/leonardoalifraco) |[daniel-cottone](https://github.com/daniel-cottone) |[Bilal-S](https://github.com/Bilal-S) |

[<img alt="mikestaub" src="https://avatars2.githubusercontent.com/u/1254558?v=4&s=117" width="117">](https://github.com/mikestaub) |[<img alt="zoellner" src="https://avatars2.githubusercontent.com/u/2665319?v=4&s=117" width="117">](https://github.com/zoellner) |[<img alt="johncmckim" src="https://avatars2.githubusercontent.com/u/1297227?v=4&s=117" width="117">](https://github.com/johncmckim) |[<img alt="dl748" src="https://avatars1.githubusercontent.com/u/4815868?v=4&s=117" width="117">](https://github.com/dl748) |[<img alt="ThisIsNoZaku" src="https://avatars1.githubusercontent.com/u/4680766?v=4&s=117" width="117">](https://github.com/ThisIsNoZaku) |
:---: |:---: |:---: |:---: |:---: |
[mikestaub](https://github.com/mikestaub) |[zoellner](https://github.com/zoellner) |[johncmckim](https://github.com/johncmckim) |[dl748](https://github.com/dl748) |[ThisIsNoZaku](https://github.com/ThisIsNoZaku) |

[<img alt="darthtrevino" src="https://avatars0.githubusercontent.com/u/113544?v=4&s=117" width="117">](https://github.com/darthtrevino) |[<img alt="gertjvr" src="https://avatars0.githubusercontent.com/u/1691062?v=4&s=117" width="117">](https://github.com/gertjvr) |[<img alt="miltador" src="https://avatars3.githubusercontent.com/u/17062283?v=4&s=117" width="117">](https://github.com/miltador) |[<img alt="juanjoDiaz" src="https://avatars0.githubusercontent.com/u/3322485?v=4&s=117" width="117">](https://github.com/juanjoDiaz) |[<img alt="hueniverse" src="https://avatars2.githubusercontent.com/u/56631?v=4&s=117" width="117">](https://github.com/hueniverse) |
:---: |:---: |:---: |:---: |:---: |
[darthtrevino](https://github.com/darthtrevino) |[gertjvr](https://github.com/gertjvr) |[miltador](https://github.com/miltador) |[juanjoDiaz](https://github.com/juanjoDiaz) |[hueniverse](https://github.com/hueniverse) |

[<img alt="ansraliant" src="https://avatars1.githubusercontent.com/u/7121475?v=4&s=117" width="117">](https://github.com/ansraliant) |[<img alt="perkyguy" src="https://avatars3.githubusercontent.com/u/4624648?v=4&s=117" width="117">](https://github.com/perkyguy) |[<img alt="jack-seek" src="https://avatars1.githubusercontent.com/u/19676584?v=4&s=117" width="117">](https://github.com/jack-seek) |[<img alt="joubertredrat" src="https://avatars2.githubusercontent.com/u/1520407?v=4&s=117" width="117">](https://github.com/joubertredrat) |[<img alt="robbtraister" src="https://avatars3.githubusercontent.com/u/5815296?v=4&s=117" width="117">](https://github.com/robbtraister) |
:---: |:---: |:---: |:---: |:---: |
[ansraliant](https://github.com/ansraliant) |[perkyguy](https://github.com/perkyguy) |[jack-seek](https://github.com/jack-seek) |[joubertredrat](https://github.com/joubertredrat) |[robbtraister](https://github.com/robbtraister) |

[<img alt="dortega3000" src="https://avatars1.githubusercontent.com/u/6676525?v=4&s=117" width="117">](https://github.com/dortega3000) |[<img alt="awwong1" src="https://avatars0.githubusercontent.com/u/2760111?v=4&s=117" width="117">](https://github.com/awwong1) |[<img alt="andreipopovici" src="https://avatars0.githubusercontent.com/u/1143417?v=4&s=117" width="117">](https://github.com/andreipopovici) |[<img alt="Andorbal" src="https://avatars1.githubusercontent.com/u/579839?v=4&s=117" width="117">](https://github.com/Andorbal) |[<img alt="AyushG3112" src="https://avatars0.githubusercontent.com/u/21307931?v=4&s=117" width="117">](https://github.com/AyushG3112) |
:---: |:---: |:---: |:---: |:---: |
[dortega3000](https://github.com/dortega3000) |[awwong1](https://github.com/awwong1) |[andreipopovici](https://github.com/andreipopovici) |[Andorbal](https://github.com/Andorbal) |[AyushG3112](https://github.com/AyushG3112) |

[<img alt="franciscocpg" src="https://avatars1.githubusercontent.com/u/3680556?v=4&s=117" width="117">](https://github.com/franciscocpg) |[<img alt="kajwiklund" src="https://avatars2.githubusercontent.com/u/6842806?v=4&s=117" width="117">](https://github.com/kajwiklund) |[<img alt="ondrowan" src="https://avatars2.githubusercontent.com/u/423776?v=4&s=117" width="117">](https://github.com/ondrowan) |[<img alt="Bob-Thomas" src="https://avatars3.githubusercontent.com/u/2785213?v=4&s=117" width="117">](https://github.com/Bob-Thomas) |[<img alt="c24w" src="https://avatars2.githubusercontent.com/u/710406?v=4&s=117" width="117">](https://github.com/c24w) |
:---: |:---: |:---: |:---: |:---: |
[franciscocpg](https://github.com/franciscocpg) |[kajwiklund](https://github.com/kajwiklund) |[ondrowan](https://github.com/ondrowan) |[Bob-Thomas](https://github.com/Bob-Thomas) |[c24w](https://github.com/c24w) |

[<img alt="vmadman" src="https://avatars1.githubusercontent.com/u/1026490?v=4&s=117" width="117">](https://github.com/vmadman) |[<img alt="encounter" src="https://avatars3.githubusercontent.com/u/549122?v=4&s=117" width="117">](https://github.com/encounter) |[<img alt="adieuadieu" src="https://avatars1.githubusercontent.com/u/438848?v=4&s=117" width="117">](https://github.com/adieuadieu) |[<img alt="njriordan" src="https://avatars2.githubusercontent.com/u/11200170?v=4&s=117" width="117">](https://github.com/njriordan) |[<img alt="bebbi" src="https://avatars0.githubusercontent.com/u/2752391?v=4&s=117" width="117">](https://github.com/bebbi) |
:---: |:---: |:---: |:---: |:---: |
[vmadman](https://github.com/vmadman) |[encounter](https://github.com/encounter) |[adieuadieu](https://github.com/adieuadieu) |[njriordan](https://github.com/njriordan) |[bebbi](https://github.com/bebbi) |

[<img alt="trevor-leach" src="https://avatars0.githubusercontent.com/u/39206334?v=4&s=117" width="117">](https://github.com/trevor-leach) |[<img alt="emmoistner" src="https://avatars2.githubusercontent.com/u/5419727?v=4&s=117" width="117">](https://github.com/emmoistner) |[<img alt="OrKoN" src="https://avatars3.githubusercontent.com/u/399150?v=4&s=117" width="117">](https://github.com/OrKoN) |[<img alt="apalumbo" src="https://avatars0.githubusercontent.com/u/1729784?v=4&s=117" width="117">](https://github.com/apalumbo) |[<img alt="ablythe" src="https://avatars2.githubusercontent.com/u/6164745?v=4&s=117" width="117">](https://github.com/ablythe) |
:---: |:---: |:---: |:---: |:---: |
[trevor-leach](https://github.com/trevor-leach) |[emmoistner](https://github.com/emmoistner) |[OrKoN](https://github.com/OrKoN) |[apalumbo](https://github.com/apalumbo) |[ablythe](https://github.com/ablythe) |

[<img alt="anishkny" src="https://avatars0.githubusercontent.com/u/357499?v=4&s=117" width="117">](https://github.com/anishkny) |[<img alt="cameroncooper" src="https://avatars3.githubusercontent.com/u/898689?v=4&s=117" width="117">](https://github.com/cameroncooper) |[<img alt="dschep" src="https://avatars0.githubusercontent.com/u/667763?v=4&s=117" width="117">](https://github.com/dschep) |[<img alt="dwbelliston" src="https://avatars2.githubusercontent.com/u/11450118?v=4&s=117" width="117">](https://github.com/dwbelliston) |[<img alt="eabadjiev" src="https://avatars0.githubusercontent.com/u/934059?v=4&s=117" width="117">](https://github.com/eabadjiev) |
:---: |:---: |:---: |:---: |:---: |
[anishkny](https://github.com/anishkny) |[cameroncooper](https://github.com/cameroncooper) |[dschep](https://github.com/dschep) |[dwbelliston](https://github.com/dwbelliston) |[eabadjiev](https://github.com/eabadjiev) |

[<img alt="Arkfille" src="https://avatars2.githubusercontent.com/u/19840740?v=4&s=117" width="117">](https://github.com/Arkfille) |[<img alt="garunski" src="https://avatars0.githubusercontent.com/u/1002770?v=4&s=117" width="117">](https://github.com/garunski) |[<img alt="james-relyea" src="https://avatars0.githubusercontent.com/u/1944491?v=4&s=117" width="117">](https://github.com/james-relyea) |[<img alt="joewestcott" src="https://avatars0.githubusercontent.com/u/11187741?v=4&s=117" width="117">](https://github.com/joewestcott) |[<img alt="LoganArnett" src="https://avatars2.githubusercontent.com/u/8780547?v=4&s=117" width="117">](https://github.com/LoganArnett) |
:---: |:---: |:---: |:---: |:---: |
[Arkfille](https://github.com/Arkfille) |[garunski](https://github.com/garunski) |[james-relyea](https://github.com/james-relyea) |[joewestcott](https://github.com/joewestcott) |[LoganArnett](https://github.com/LoganArnett) |

[<img alt="djcrabhat" src="https://avatars2.githubusercontent.com/u/803042?v=4&s=117" width="117">](https://github.com/djcrabhat) |[<img alt="marccampbell" src="https://avatars3.githubusercontent.com/u/173451?v=4&s=117" width="117">](https://github.com/marccampbell) |[<img alt="purefan" src="https://avatars1.githubusercontent.com/u/315880?v=4&s=117" width="117">](https://github.com/purefan) |[<img alt="mzmiric5" src="https://avatars1.githubusercontent.com/u/1480072?v=4&s=117" width="117">](https://github.com/mzmiric5) |[<img alt="paulhbarker" src="https://avatars0.githubusercontent.com/u/7366567?v=4&s=117" width="117">](https://github.com/paulhbarker) |
:---: |:---: |:---: |:---: |:---: |
[djcrabhat](https://github.com/djcrabhat) |[marccampbell](https://github.com/marccampbell) |[purefan](https://github.com/purefan) |[mzmiric5](https://github.com/mzmiric5) |[paulhbarker](https://github.com/paulhbarker) |

[<img alt="pmuens" src="https://avatars3.githubusercontent.com/u/1606004?v=4&s=117" width="117">](https://github.com/pmuens) |[<img alt="pierreis" src="https://avatars2.githubusercontent.com/u/203973?v=4&s=117" width="117">](https://github.com/pierreis) |[<img alt="emilioSavignone" src="https://avatars2.githubusercontent.com/u/10362370?v=4&s=117" width="117">](https://github.com/emilioSavignone) |[<img alt="rschick" src="https://avatars3.githubusercontent.com/u/423474?v=4&s=117" width="117">](https://github.com/rschick) |[<img alt="selcukcihan" src="https://avatars0.githubusercontent.com/u/7043904?v=4&s=117" width="117">](https://github.com/selcukcihan) |
:---: |:---: |:---: |:---: |:---: |
[pmuens](https://github.com/pmuens) |[pierreis](https://github.com/pierreis) |[emilioSavignone](https://github.com/emilioSavignone) |[rschick](https://github.com/rschick) |[selcukcihan](https://github.com/selcukcihan) |

[<img alt="patrickheeney" src="https://avatars3.githubusercontent.com/u/1407228?v=4&s=117" width="117">](https://github.com/patrickheeney) |[<img alt="rma4ok" src="https://avatars1.githubusercontent.com/u/470292?v=4&s=117" width="117">](https://github.com/rma4ok) |[<img alt="computerpunc" src="https://avatars3.githubusercontent.com/u/721008?v=4&s=117" width="117">](https://github.com/computerpunc) |[<img alt="clschnei" src="https://avatars3.githubusercontent.com/u/1232625?v=4&s=117" width="117">](https://github.com/clschnei) |[<img alt="adam-nielsen" src="https://avatars0.githubusercontent.com/u/278772?v=4&s=117" width="117">](https://github.com/adam-nielsen) |
:---: |:---: |:---: |:---: |:---: |
[patrickheeney](https://github.com/patrickheeney) |[rma4ok](https://github.com/rma4ok) |[computerpunc](https://github.com/computerpunc) |[clschnei](https://github.com/clschnei) |[adam-nielsen](https://github.com/adam-nielsen) |

[<img alt="adamelliottsweeting" src="https://avatars2.githubusercontent.com/u/8907331?v=4&s=117" width="117">](https://github.com/adamelliottsweeting) |[<img alt="againer" src="https://avatars3.githubusercontent.com/u/509709?v=4&s=117" width="117">](https://github.com/againer) |[<img alt="koterpillar" src="https://avatars0.githubusercontent.com/u/140276?v=4&s=117" width="117">](https://github.com/koterpillar) |[<img alt="m0ppers" src="https://avatars3.githubusercontent.com/u/819421?v=4&s=117" width="117">](https://github.com/m0ppers) |[<img alt="cspotcode" src="https://avatars1.githubusercontent.com/u/376504?v=4&s=117" width="117">](https://github.com/cspotcode) |
:---: |:---: |:---: |:---: |:---: |
[adamelliottsweeting](https://github.com/adamelliottsweeting) |[againer](https://github.com/againer) |[koterpillar](https://github.com/koterpillar) |[m0ppers](https://github.com/m0ppers) |[cspotcode](https://github.com/cspotcode) |

[<img alt="aliatsis" src="https://avatars3.githubusercontent.com/u/4140524?v=4&s=117" width="117">](https://github.com/aliatsis) |[<img alt="arnas" src="https://avatars3.githubusercontent.com/u/13507001?v=4&s=117" width="117">](https://github.com/arnas) |[<img alt="akaila" src="https://avatars2.githubusercontent.com/u/484181?v=4&s=117" width="117">](https://github.com/akaila) |[<img alt="ac360" src="https://avatars1.githubusercontent.com/u/2752551?v=4&s=117" width="117">](https://github.com/ac360) |[<img alt="austin-payne" src="https://avatars3.githubusercontent.com/u/29075091?v=4&s=117" width="117">](https://github.com/austin-payne) |
:---: |:---: |:---: |:---: |:---: |
[aliatsis](https://github.com/aliatsis) |[arnas](https://github.com/arnas) |[akaila](https://github.com/akaila) |[ac360](https://github.com/ac360) |[austin-payne](https://github.com/austin-payne) |

[<img alt="bencooling" src="https://avatars3.githubusercontent.com/u/718994?v=4&s=117" width="117">](https://github.com/bencooling) |[<img alt="BorjaMacedo" src="https://avatars1.githubusercontent.com/u/16381759?v=4&s=117" width="117">](https://github.com/BorjaMacedo) |[<img alt="BrandonE" src="https://avatars1.githubusercontent.com/u/542245?v=4&s=117" width="117">](https://github.com/BrandonE) |[<img alt="guerrerocarlos" src="https://avatars2.githubusercontent.com/u/82532?v=4&s=117" width="117">](https://github.com/guerrerocarlos) |[<img alt="altruisticsoftware" src="https://avatars3.githubusercontent.com/u/12105346?v=4&s=117" width="117">](https://github.com/altruisticsoftware) |
:---: |:---: |:---: |:---: |:---: |
[bencooling](https://github.com/bencooling) |[BorjaMacedo](https://github.com/BorjaMacedo) |[BrandonE](https://github.com/BrandonE) |[guerrerocarlos](https://github.com/guerrerocarlos) |[altruisticsoftware](https://github.com/altruisticsoftware) |

[<img alt="christophgysin" src="https://avatars0.githubusercontent.com/u/527924?v=4&s=117" width="117">](https://github.com/christophgysin) |[<img alt="Clement134" src="https://avatars2.githubusercontent.com/u/6473775?v=4&s=117" width="117">](https://github.com/Clement134) |[<img alt="rlgod" src="https://avatars2.githubusercontent.com/u/1705096?v=4&s=117" width="117">](https://github.com/rlgod) |[<img alt="dbunker" src="https://avatars1.githubusercontent.com/u/751580?v=4&s=117" width="117">](https://github.com/dbunker) |[<img alt="dobrynin" src="https://avatars3.githubusercontent.com/u/12061016?v=4&s=117" width="117">](https://github.com/dobrynin) |
:---: |:---: |:---: |:---: |:---: |
[christophgysin](https://github.com/christophgysin) |[Clement134](https://github.com/Clement134) |[rlgod](https://github.com/rlgod) |[dbunker](https://github.com/dbunker) |[dobrynin](https://github.com/dobrynin) |

[<img alt="domaslasauskas" src="https://avatars2.githubusercontent.com/u/2464675?v=4&s=117" width="117">](https://github.com/domaslasauskas) |[<img alt="enolan" src="https://avatars0.githubusercontent.com/u/61517?v=4&s=117" width="117">](https://github.com/enolan) |[<img alt="minibikini" src="https://avatars3.githubusercontent.com/u/439309?v=4&s=117" width="117">](https://github.com/minibikini) |[<img alt="em0ney" src="https://avatars0.githubusercontent.com/u/5679658?v=4&s=117" width="117">](https://github.com/em0ney) |[<img alt="erauer" src="https://avatars0.githubusercontent.com/u/792171?v=4&s=117" width="117">](https://github.com/erauer) |
:---: |:---: |:---: |:---: |:---: |
[domaslasauskas](https://github.com/domaslasauskas) |[enolan](https://github.com/enolan) |[minibikini](https://github.com/minibikini) |[em0ney](https://github.com/em0ney) |[erauer](https://github.com/erauer) |

[<img alt="gbroques" src="https://avatars0.githubusercontent.com/u/12969835?v=4&s=117" width="117">](https://github.com/gbroques) |[<img alt="guillaume" src="https://avatars1.githubusercontent.com/u/368?v=4&s=117" width="117">](https://github.com/guillaume) |[<img alt="balassy" src="https://avatars1.githubusercontent.com/u/1872777?v=4&s=117" width="117">](https://github.com/balassy) |[<img alt="idmontie" src="https://avatars3.githubusercontent.com/u/412382?v=4&s=117" width="117">](https://github.com/idmontie) |[<img alt="jacintoArias" src="https://avatars0.githubusercontent.com/u/7511199?v=4&s=117" width="117">](https://github.com/jacintoArias) |
:---: |:---: |:---: |:---: |:---: |
[gbroques](https://github.com/gbroques) |[guillaume](https://github.com/guillaume) |[balassy](https://github.com/balassy) |[idmontie](https://github.com/idmontie) |[jacintoArias](https://github.com/jacintoArias) |

[<img alt="jgrigg" src="https://avatars1.githubusercontent.com/u/12800024?v=4&s=117" width="117">](https://github.com/jgrigg) |[<img alt="jsnajdr" src="https://avatars3.githubusercontent.com/u/664258?v=4&s=117" width="117">](https://github.com/jsnajdr) |[<img alt="horyd" src="https://avatars3.githubusercontent.com/u/916414?v=4&s=117" width="117">](https://github.com/horyd) |[<img alt="jaydp17" src="https://avatars1.githubusercontent.com/u/1743425?v=4&s=117" width="117">](https://github.com/jaydp17) |[<img alt="jeremygiberson" src="https://avatars2.githubusercontent.com/u/487411?v=4&s=117" width="117">](https://github.com/jeremygiberson) |
:---: |:---: |:---: |:---: |:---: |
[jgrigg](https://github.com/jgrigg) |[jsnajdr](https://github.com/jsnajdr) |[horyd](https://github.com/horyd) |[jaydp17](https://github.com/jaydp17) |[jeremygiberson](https://github.com/jeremygiberson) |

[<img alt="josephwarrick" src="https://avatars2.githubusercontent.com/u/5392984?v=4&s=117" width="117">](https://github.com/josephwarrick) |[<img alt="jlsjonas" src="https://avatars1.githubusercontent.com/u/932193?v=4&s=117" width="117">](https://github.com/jlsjonas) |[<img alt="joostfarla" src="https://avatars0.githubusercontent.com/u/851863?v=4&s=117" width="117">](https://github.com/joostfarla) |[<img alt="kenleytomlin" src="https://avatars3.githubusercontent.com/u/3004590?v=4&s=117" width="117">](https://github.com/kenleytomlin) |[<img alt="lalifraco-devspark" src="https://avatars1.githubusercontent.com/u/13339324?v=4&s=117" width="117">](https://github.com/lalifraco-devspark) |
:---: |:---: |:---: |:---: |:---: |
[josephwarrick](https://github.com/josephwarrick) |[jlsjonas](https://github.com/jlsjonas) |[joostfarla](https://github.com/joostfarla) |[kenleytomlin](https://github.com/kenleytomlin) |[lalifraco-devspark](https://github.com/lalifraco-devspark) |

[<img alt="DynamicSTOP" src="https://avatars0.githubusercontent.com/u/9434504?v=4&s=117" width="117">](https://github.com/DynamicSTOP) |[<img alt="neverendingqs" src="https://avatars1.githubusercontent.com/u/8854618?v=4&s=117" width="117">](https://github.com/neverendingqs) |[<img alt="msjonker" src="https://avatars3.githubusercontent.com/u/781683?v=4&s=117" width="117">](https://github.com/msjonker) |[<img alt="Takeno" src="https://avatars0.githubusercontent.com/u/1499063?v=4&s=117" width="117">](https://github.com/Takeno) |[<img alt="mjmac" src="https://avatars1.githubusercontent.com/u/83737?v=4&s=117" width="117">](https://github.com/mjmac) |
:---: |:---: |:---: |:---: |:---: |
[DynamicSTOP](https://github.com/DynamicSTOP) |[neverendingqs](https://github.com/neverendingqs) |[msjonker](https://github.com/msjonker) |[Takeno](https://github.com/Takeno) |[mjmac](https://github.com/mjmac) |

[<img alt="ojongerius" src="https://avatars0.githubusercontent.com/u/1726055?v=4&s=117" width="117">](https://github.com/ojongerius) |[<img alt="thepont" src="https://avatars1.githubusercontent.com/u/2901992?v=4&s=117" width="117">](https://github.com/thepont) |[<img alt="WooDzu" src="https://avatars3.githubusercontent.com/u/2228236?v=4&s=117" width="117">](https://github.com/WooDzu) |[<img alt="PsychicCat" src="https://avatars3.githubusercontent.com/u/4073856?v=4&s=117" width="117">](https://github.com/PsychicCat) |[<img alt="wwsno" src="https://avatars0.githubusercontent.com/u/6328924?v=4&s=117" width="117">](https://github.com/wwsno) |
:---: |:---: |:---: |:---: |:---: |
[ojongerius](https://github.com/ojongerius) |[thepont](https://github.com/thepont) |[WooDzu](https://github.com/WooDzu) |[PsychicCat](https://github.com/PsychicCat) |[wwsno](https://github.com/wwsno) |

[<img alt="gribnoysup" src="https://avatars2.githubusercontent.com/u/5036933?v=4&s=117" width="117">](https://github.com/gribnoysup) |[<img alt="sethetter" src="https://avatars0.githubusercontent.com/u/655500?v=4&s=117" width="117">](https://github.com/sethetter) |[<img alt="starsprung" src="https://avatars3.githubusercontent.com/u/48957?v=4&s=117" width="117">](https://github.com/starsprung) |[<img alt="shineli-not-used-anymore" src="https://avatars3.githubusercontent.com/u/1043331?v=4&s=117" width="117">](https://github.com/shineli-not-used-anymore) |[<img alt="stesie" src="https://avatars1.githubusercontent.com/u/113068?v=4&s=117" width="117">](https://github.com/stesie) |
:---: |:---: |:---: |:---: |:---: |
[gribnoysup](https://github.com/gribnoysup) |[sethetter](https://github.com/sethetter) |[starsprung](https://github.com/starsprung) |[shineli-not-used-anymore](https://github.com/shineli-not-used-anymore) |[stesie](https://github.com/stesie) |

[<img alt="stevemao" src="https://avatars0.githubusercontent.com/u/6316590?v=4&s=117" width="117">](https://github.com/stevemao) |[<img alt="ittus" src="https://avatars3.githubusercontent.com/u/5120965?v=4&s=117" width="117">](https://github.com/ittus) |[<img alt="tiagogoncalves89" src="https://avatars2.githubusercontent.com/u/55122?v=4&s=117" width="117">](https://github.com/tiagogoncalves89) |[<img alt="tuanmh" src="https://avatars2.githubusercontent.com/u/3193353?v=4&s=117" width="117">](https://github.com/tuanmh) |[<img alt="Gregoirevda" src="https://avatars3.githubusercontent.com/u/12223738?v=4&s=117" width="117">](https://github.com/Gregoirevda) |
:---: |:---: |:---: |:---: |:---: |
[stevemao](https://github.com/stevemao) |[ittus](https://github.com/ittus) |[tiagogoncalves89](https://github.com/tiagogoncalves89) |[tuanmh](https://github.com/tuanmh) |[Gregoirevda](https://github.com/Gregoirevda) |

[<img alt="gcphost" src="https://avatars3.githubusercontent.com/u/1173636?v=4&s=117" width="117">](https://github.com/gcphost) |[<img alt="YaroslavApatiev" src="https://avatars0.githubusercontent.com/u/24372409?v=4&s=117" width="117">](https://github.com/YaroslavApatiev) |[<img alt="zacacollier" src="https://avatars2.githubusercontent.com/u/18710669?v=4&s=117" width="117">](https://github.com/zacacollier) |[<img alt="allenhartwig" src="https://avatars2.githubusercontent.com/u/1261521?v=4&s=117" width="117">](https://github.com/allenhartwig) |[<img alt="demetriusnunes" src="https://avatars0.githubusercontent.com/u/4699?v=4&s=117" width="117">](https://github.com/demetriusnunes) |
:---: |:---: |:---: |:---: |:---: |
[gcphost](https://github.com/gcphost) |[YaroslavApatiev](https://github.com/YaroslavApatiev) |[zacacollier](https://github.com/zacacollier) |[allenhartwig](https://github.com/allenhartwig) |[demetriusnunes](https://github.com/demetriusnunes) |

[<img alt="electrikdevelopment" src="https://avatars3.githubusercontent.com/u/14976795?v=4&s=117" width="117">](https://github.com/electrikdevelopment) |[<img alt="jgilbert01" src="https://avatars1.githubusercontent.com/u/1082126?v=4&s=117" width="117">](https://github.com/jgilbert01) |[<img alt="polaris340" src="https://avatars2.githubusercontent.com/u/2861192?v=4&s=117" width="117">](https://github.com/polaris340) |[<img alt="leruitga-ss" src="https://avatars1.githubusercontent.com/u/39830392?v=4&s=117" width="117">](https://github.com/leruitga-ss) |[<img alt="livingmine" src="https://avatars1.githubusercontent.com/u/7286614?v=4&s=117" width="117">](https://github.com/livingmine) |
:---: |:---: |:---: |:---: |:---: |
[electrikdevelopment](https://github.com/electrikdevelopment) |[jgilbert01](https://github.com/jgilbert01) |[polaris340](https://github.com/polaris340) |[leruitga-ss](https://github.com/leruitga-ss) |[livingmine](https://github.com/livingmine) |

[<img alt="lteacher" src="https://avatars3.githubusercontent.com/u/6103860?v=4&s=117" width="117">](https://github.com/lteacher) |[<img alt="martinmicunda" src="https://avatars1.githubusercontent.com/u/1643606?v=4&s=117" width="117">](https://github.com/martinmicunda) |[<img alt="nori3tsu" src="https://avatars0.githubusercontent.com/u/379587?v=4&s=117" width="117">](https://github.com/nori3tsu) |[<img alt="ppasmanik" src="https://avatars0.githubusercontent.com/u/3534835?v=4&s=117" width="117">](https://github.com/ppasmanik) |[<img alt="ryanzyy" src="https://avatars1.githubusercontent.com/u/2299226?v=4&s=117" width="117">](https://github.com/ryanzyy) |
:---: |:---: |:---: |:---: |:---: |
[lteacher](https://github.com/lteacher) |[martinmicunda](https://github.com/martinmicunda) |[nori3tsu](https://github.com/nori3tsu) |[ppasmanik](https://github.com/ppasmanik) |[ryanzyy](https://github.com/ryanzyy) |

[<img alt="constb" src="https://avatars3.githubusercontent.com/u/1006766?v=4&s=117" width="117">](https://github.com/constb) |
:---: |
[constb](https://github.com/constb) |<|MERGE_RESOLUTION|>--- conflicted
+++ resolved
@@ -112,11 +112,8 @@
 --preserveTrailingSlash     Used to keep trailing slashes on the request path
 --printOutput               Turns on logging of your lambda outputs in the terminal.
 --providedRuntime           Sets the runtime for "provided" lambda runtimes
-<<<<<<< HEAD
-=======
 --region                -r  The region used to populate your templates. Default: the first region for the first stage found.
 --resourceRoutes            Turns on loading of your HTTP proxy settings from serverless.yml
->>>>>>> 95661ca3
 --showDuration              Show the execution time duration of the lambda function.
 --skipCacheInvalidation -c  Tells the plugin to skip require cache invalidation. A script reloading tool like Nodemon might then be needed
 --stage                 -s  The stage used to populate your templates. Default: the first stage found in your project.
