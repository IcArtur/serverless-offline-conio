import { resolve } from 'path'
import execa from 'execa'
<<<<<<< HEAD
import {
  detectPython2,
  detectPython3,
  detectRuby,
  detectDocker,
} from '../../src/utils/index.js'

export default async function npmInstall() {
  const [python2, python3, ruby, docker] = await Promise.all([
    detectPython2(),
    detectPython3(),
    detectRuby(),
    detectDocker(),
  ])
=======
import promiseMap from 'p-map'
import { detectExecutable } from '../../src/utils/index.js'

const executables = ['python2', 'python3', 'ruby']

const testFolders = [
  '../scenario/apollo-server-lambda',
  '../scenario/serverless-webpack-test',
  '../scenario/serverless-plugin-typescript-test',
]

function installNpmModules(dirPath) {
  return execa('npm', ['ci'], {
    cwd: resolve(__dirname, dirPath),
    stdio: 'inherit',
  })
}

export default async function npmInstall() {
  const [python2, python3, ruby] = await promiseMap(
    executables,
    (executable) => detectExecutable(executable),
    {
      concurrency: 1,
    },
  )
>>>>>>> eec4e501

  if (python2) {
    process.env.PYTHON2_DETECTED = true
  }

  if (python3) {
    process.env.PYTHON3_DETECTED = true
  }

  if (ruby) {
    process.env.RUBY_DETECTED = true
  }

<<<<<<< HEAD
  if (docker) {
    process.env.DOCKER_DETECTED = true
  }

  return Promise.all([
    execa('npm', ['ci'], {
      cwd: resolve(__dirname, '../scenario/apollo-server-lambda'),
      stdio: 'inherit',
    }),

    execa('npm', ['ci'], {
      cwd: resolve(__dirname, '../scenario/serverless-webpack-test'),
      stdio: 'inherit',
    }),

    execa('npm', ['ci'], {
      cwd: resolve(__dirname, '../integration/docker/access-host/src'),
      stdio: 'inherit',
    }),
  ])
=======
  return promiseMap(testFolders, (path) => installNpmModules(path), {
    concurrency: 1,
  })
>>>>>>> eec4e501
}<|MERGE_RESOLUTION|>--- conflicted
+++ resolved
@@ -1,31 +1,25 @@
 import { resolve } from 'path'
 import execa from 'execa'
-<<<<<<< HEAD
-import {
-  detectPython2,
-  detectPython3,
-  detectRuby,
-  detectDocker,
-} from '../../src/utils/index.js'
-
-export default async function npmInstall() {
-  const [python2, python3, ruby, docker] = await Promise.all([
-    detectPython2(),
-    detectPython3(),
-    detectRuby(),
-    detectDocker(),
-  ])
-=======
 import promiseMap from 'p-map'
-import { detectExecutable } from '../../src/utils/index.js'
+import { checkDockerDaemon, detectExecutable } from '../../src/utils/index.js'
 
 const executables = ['python2', 'python3', 'ruby']
 
 const testFolders = [
+  '../integration/docker/access-host/src',
   '../scenario/apollo-server-lambda',
   '../scenario/serverless-webpack-test',
   '../scenario/serverless-plugin-typescript-test',
 ]
+
+async function detectDocker() {
+  try {
+    await checkDockerDaemon()
+  } catch (err) {
+    return false
+  }
+  return true
+}
 
 function installNpmModules(dirPath) {
   return execa('npm', ['ci'], {
@@ -42,7 +36,12 @@
       concurrency: 1,
     },
   )
->>>>>>> eec4e501
+
+  const docker = await detectDocker()
+
+  if (docker) {
+    process.env.DOCKER_DETECTED = true
+  }
 
   if (python2) {
     process.env.PYTHON2_DETECTED = true
@@ -56,30 +55,7 @@
     process.env.RUBY_DETECTED = true
   }
 
-<<<<<<< HEAD
-  if (docker) {
-    process.env.DOCKER_DETECTED = true
-  }
-
-  return Promise.all([
-    execa('npm', ['ci'], {
-      cwd: resolve(__dirname, '../scenario/apollo-server-lambda'),
-      stdio: 'inherit',
-    }),
-
-    execa('npm', ['ci'], {
-      cwd: resolve(__dirname, '../scenario/serverless-webpack-test'),
-      stdio: 'inherit',
-    }),
-
-    execa('npm', ['ci'], {
-      cwd: resolve(__dirname, '../integration/docker/access-host/src'),
-      stdio: 'inherit',
-    }),
-  ])
-=======
   return promiseMap(testFolders, (path) => installNpmModules(path), {
     concurrency: 1,
   })
->>>>>>> eec4e501
 }