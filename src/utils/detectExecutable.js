--- conflicted
+++ resolved
@@ -1,5 +1,4 @@
 import execa from 'execa'
-import checkDockerDaemon from './checkDockerDaemon.js'
 
 export default async function detectExecutable(exe) {
   try {
@@ -9,28 +8,4 @@
   } catch (err) {
     return false
   }
-<<<<<<< HEAD
-}
-
-export async function detectPython2() {
-  return detectExecutable('python2')
-}
-
-export async function detectPython3() {
-  return detectExecutable('python3')
-}
-
-export async function detectRuby() {
-  return detectExecutable('ruby')
-}
-
-export async function detectDocker() {
-  try {
-    await checkDockerDaemon()
-  } catch (e) {
-    return false
-  }
-  return true
-=======
->>>>>>> eec4e501
 }