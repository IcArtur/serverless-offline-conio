import debugLog from '../../debugLog.js'
import { logWarning } from '../../serverlessLog.js'
import {
  supportedNodejs,
  supportedPython,
  supportedRuby,
  supportedJava,
} from '../../config/index.js'
import { satisfiesVersionRange } from '../../utils/index.js'

export default class HandlerRunner {
  #env = null
  #funOptions = null
  #options = null
  #runner = null

  constructor(funOptions, options, env) {
    this.#env = env
    this.#funOptions = funOptions
    this.#options = options
  }

  async _loadRunner() {
    const {
      useDocker,
      useChildProcesses,
      useWorkerThreads,
      allowCache,
    } = this.#options

    const {
      functionKey,
      handlerName,
      handlerPath,
      runtime,
      timeout,
    } = this.#funOptions

    debugLog(`Loading handler... (${handlerPath})`)

    if (useDocker) {
      const dockerOptions = {
        readOnly: this.#options.dockerReadOnly,
        layersDir: this.#options.layersDir,
      }

      const { default: DockerRunner } = await import('./docker-runner/index.js')
<<<<<<< HEAD
      return new DockerRunner(this.#funOptions, this.#env, allowCache)
=======
      return new DockerRunner(this.#funOptions, this.#env, dockerOptions)
>>>>>>> f8f92eae
    }

    if (supportedNodejs.has(runtime)) {
      if (useChildProcesses) {
        const { default: ChildProcessRunner } = await import(
          './child-process-runner/index.js'
        )
        return new ChildProcessRunner(this.#funOptions, this.#env, allowCache)
      }

      if (useWorkerThreads) {
        // worker threads
        this._verifyWorkerThreadCompatibility()

        const { default: WorkerThreadRunner } = await import(
          './worker-thread-runner/index.js'
        )
        return new WorkerThreadRunner(this.#funOptions, this.#env, allowCache)
      }

      const { default: InProcessRunner } = await import(
        './in-process-runner/index.js'
      )
      return new InProcessRunner(
        functionKey,
        handlerPath,
        handlerName,
        this.#env,
        timeout,
        allowCache,
      )
    }

    if (supportedPython.has(runtime)) {
      const { default: PythonRunner } = await import('./python-runner/index.js')
      return new PythonRunner(this.#funOptions, this.#env, allowCache)
    }

    if (supportedRuby.has(runtime)) {
      const { default: RubyRunner } = await import('./ruby-runner/index.js')
      return new RubyRunner(this.#funOptions, this.#env, allowCache)
    }

    if (supportedJava.has(runtime)) {
      const { default: JavaRunner } = await import('./java-runner/index.js')
      return new JavaRunner(this.#funOptions, this.#env, allowCache)
    }

    // TODO FIXME
    throw new Error('Unsupported runtime')
  }

  _verifyWorkerThreadCompatibility() {
    const { node: currentVersion } = process.versions
    const requiredVersionRange = '>=11.7.0'

    const versionIsSatisfied = satisfiesVersionRange(
      currentVersion,
      requiredVersionRange,
    )

    // we're happy
    if (!versionIsSatisfied) {
      logWarning(
        `"worker threads" require node.js version ${requiredVersionRange}, but found version ${currentVersion}.
         To use this feature you have to update node.js to a later version.
        `,
      )

      throw new Error(
        '"worker threads" are not supported with this node.js version',
      )
    }
  }

  // TEMP TODO FIXME
  isDockerRunner() {
    return this.#runner && this.#runner.constructor.name === 'DockerRunner'
  }

  // () => Promise<void>
  cleanup() {
    // TODO console.log('handler runner cleanup')
    return this.#runner.cleanup()
  }

  async run(event, context) {
    if (this.#runner == null) {
      this.#runner = await this._loadRunner()
    }

    return this.#runner.run(event, context)
  }
}<|MERGE_RESOLUTION|>--- conflicted
+++ resolved
@@ -45,11 +45,7 @@
       }
 
       const { default: DockerRunner } = await import('./docker-runner/index.js')
-<<<<<<< HEAD
-      return new DockerRunner(this.#funOptions, this.#env, allowCache)
-=======
       return new DockerRunner(this.#funOptions, this.#env, dockerOptions)
->>>>>>> f8f92eae
     }
 
     if (supportedNodejs.has(runtime)) {
