--- conflicted
+++ resolved
@@ -5,19 +5,17 @@
   #codeDir = null
   #container = null
 
-<<<<<<< HEAD
   constructor(funOptions, env, dockerOptions) {
     const {
-      // artifact,
+      codeDir,
       functionKey,
       handler,
       runtime,
-      servicePath,
       layers,
       provider,
     } = funOptions
 
-    // this._artifact = artifact
+    this.#codeDir = codeDir
     this.#container = new DockerContainer(
       env,
       functionKey,
@@ -27,24 +25,6 @@
       provider,
       dockerOptions,
     )
-    this.#servicePath = servicePath
-
-    // TODO FIXME better to use temp dir? not sure if the .serverless dir is being "packed up"
-    // volume directory contains code and layers
-    this.#volumeDir = join(
-      servicePath,
-      '.serverless',
-      'offline',
-      functionKey,
-      createUniqueId(),
-    )
-=======
-  constructor(funOptions, env) {
-    const { codeDir, functionKey, handler, runtime } = funOptions
-
-    this.#codeDir = codeDir
-    this.#container = new DockerContainer(env, functionKey, handler, runtime)
->>>>>>> a5f76850
   }
 
   cleanup() {
