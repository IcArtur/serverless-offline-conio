--- conflicted
+++ resolved
@@ -318,14 +318,14 @@
             this.server.auth.strategy(authStrategyName, authSchemeName);
           }
 
-          var routeConfig = {
-              cors: this.options.corsConfig,
-              auth: authStrategyName
+          const routeConfig = {
+            cors: this.options.corsConfig,
+            auth: authStrategyName,
           };
 
           if (method !== 'GET' && method !== 'HEAD') {
             routeConfig.payload = {
-              parse: false
+              parse: false,
             };
           }
 
@@ -353,7 +353,7 @@
               const requestTemplate = requestTemplates[contentType];
 
               if (contentType === 'application/json') {
-                request.payload = JSON.parse(request.payload);
+                request.payload = JSON.parse(request.payload); // eslint-disable-line
               }
 
               debugLog('requestId:', requestId);
@@ -394,13 +394,8 @@
                 } catch (err) {
                   return this._reply500(response, `Error while parsing template "${contentType}" for ${funName}`, err, requestId);
                 }
-<<<<<<< HEAD
-              } else if (typeof request.payload === 'object') {
+              } else if (request.payload && typeof request.payload === 'object') {
                 event = request.payload || {};
-=======
-              } else if (request.payload && typeof request.payload === 'object') {
-                event = request.payload;
->>>>>>> a2f7287c
               }
 
               event.isOffline = true;
